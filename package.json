{
	"name": "@alessiofrittoli/stream-reader",
	"version": "2.6.1",
	"description": "Easly read pushed data from a Stream",
	"author": {
		"name": "Alessio Frittoli",
		"email": "info@alessiofrittoli.it",
		"url": "https://alessiofrittoli.it"
	},
	"license": "MIT",
	"funding": [
		{
			"type": "github",
			"url": "https://github.com/sponsors/alessiofrittoli"
		}
	],
	"keywords": [
		"stream",
		"stream-reading"
	],
	"homepage": "https://github.com/alessiofrittoli/stream-reader#readme",
	"bugs": {
		"url": "https://github.com/alessiofrittoli/stream-reader/issues",
		"email": "info@alessiofrittoli.it"
	},
	"repository": {
		"type": "git",
		"url": "git+https://github.com/alessiofrittoli/stream-reader.git"
	},
	"main": "./dist/index.js",
	"module": "./dist/index.mjs",
	"types": "./dist/index.d.ts",
	"files": [
		"dist"
	],
	"exports": {
		".": {
			"import": {
				"types": "./dist/index.d.mts",
				"default": "./dist/index.mjs"
			},
			"require": {
				"types": "./dist/index.d.ts",
				"default": "./dist/index.js"
			}
		},
		"./utils": {
			"import": {
				"types": "./dist/utils.d.mts",
				"default": "./dist/utils.mjs"
			},
			"require": {
				"types": "./dist/utils.d.ts",
				"default": "./dist/utils.js"
			}
		},
		"./types": {
			"import": {
				"types": "./dist/types.d.mts",
				"default": "./dist/types.mjs"
			},
			"require": {
				"types": "./dist/types.d.ts",
				"default": "./dist/types.js"
			}
		}
	},
	"sideEffects": false,
	"scripts": {
		"//1a": "*********************************************************************",
		"//1b": "******************** DEV - BUILD - LINT - RELEASE *******************",
		"//1c": "*********************************************************************",
		"dev": "cross-env NODE_ENV=development tsup --watch",
		"build:prod": "cross-env NODE_ENV=production tsup",
		"build": "pnpm lint && pnpm test:ci && pnpm build:prod",
		"lint": "eslint",
		"release": "node scripts/release.js --verbose --npm",
		"//2a": "*********************************************************************",
		"//2b": "***************************** UNIT TESTS ****************************",
		"//2c": "*********************************************************************",
		"test": "jest --verbose",
		"test:watch": "jest --watchAll --verbose",
		"test:ci": "jest --ci --verbose",
		"//3a": "*********************************************************************",
		"//3b": "************************ UNIT TESTS COVERAGE ************************",
		"//3c": "*********************************************************************",
		"test:coverage": "pnpm test:watch --coverage",
		"test:coverage:ci": "pnpm test:ci --coverage",
		"test:serve-coverage": "http-server ./coverage/lcov-report --gzip true -p 0 -o --silent",
		"test:coverage:serve": "concurrently --prefix none --kill-others \"pnpm test:coverage\" \"pnpm test:serve-coverage\""
	},
	"devDependencies": {
		"@alessiofrittoli/node-scripts": "^3.3.0",
		"@eslint/js": "^9.39.2",
		"@jest/globals": "^30.2.0",
		"@types/jest": "^30.0.0",
		"@types/node": "^25.0.3",
		"concurrently": "^9.2.1",
		"cross-env": "^10.1.0",
		"dotenv": "^17.2.3",
		"eslint": "^9.39.2",
		"globals": "^16.5.0",
		"http-server": "^14.1.1",
		"jest": "^30.2.0",
		"ts-jest": "^29.4.6",
		"ts-node": "^10.9.2",
		"tsup": "^8.5.1",
		"typescript": "^5.9.3",
		"typescript-eslint": "^8.50.1"
	},
	"dependencies": {
		"@alessiofrittoli/event-emitter": "^1.6.0",
<<<<<<< HEAD
		"@alessiofrittoli/exception": "^3.3.1",
		"@alessiofrittoli/math-utils": "^1.17.0"
=======
		"@alessiofrittoli/exception": "^3.5.0"
>>>>>>> 0e652f66
	}
}<|MERGE_RESOLUTION|>--- conflicted
+++ resolved
@@ -110,11 +110,7 @@
 	},
 	"dependencies": {
 		"@alessiofrittoli/event-emitter": "^1.6.0",
-<<<<<<< HEAD
-		"@alessiofrittoli/exception": "^3.3.1",
+		"@alessiofrittoli/exception": "^3.5.0",
 		"@alessiofrittoli/math-utils": "^1.17.0"
-=======
-		"@alessiofrittoli/exception": "^3.5.0"
->>>>>>> 0e652f66
 	}
 }